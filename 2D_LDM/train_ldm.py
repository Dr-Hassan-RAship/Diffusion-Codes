# ------------------------------------------------------------------------------#
#
# File name                 : train_ldm.py
# Purpose                   : Train Latent Diffusion Model (LDM) for binary segmentation
# Usage                     : python train_ldm.py
#
# Authors                   : Talha Ahmed, Nehal Ahmed Shaikh, Hassan Mohy-ud-Din
# Email                     : 24100033@lums.edu.pk, 202410001@lums.edu.pk, hassan.mohyuddin@lums.edu.pk
#
# Last Date                 : March 11, 2025
# ------------------------------------------------------------------------------#

import csv, logging, os, sys, torch, time

import torch.nn.functional as F

from torch.amp import GradScaler, autocast
from torch.utils.tensorboard import SummaryWriter
from tqdm import tqdm
from generative.networks.nets import DiffusionModelUNet
from generative.networks.schedulers import DDPMScheduler, DDIMScheduler
from generative.inferers import LatentDiffusionInferer
from config_ldm_ddpm import *
from dataset import get_dataloaders
from inference_ldm_utils import *
from utils import *


# ------------------------------------------------------------------------------#
# Setup
# ------------------------------------------------------------------------------#
def setup_environment(seed: int, snapshot_dir: str):
    """Set up environment and determinism."""
    torch.manual_seed(seed)
    torch.cuda.manual_seed_all(seed)
    os.environ["CUDA_LAUNCH_BLOCKING"] = "1"
    torch.multiprocessing.set_sharing_strategy("file_system")
    output_file = (
        "model_params.txt"  # Define the output text file pathweights_only=True
    )

    with open(
        f"{snapshot_dir}/{output_file}", "w"
    ) as f:  # Write the dictionary to a text file
        f.write("MODEL_PARAMS:\n")
        f.write(f"batch_size: {BATCH_SIZE}\n")
        [f.write(f"{key}: {value}\n") for key, value in MODEL_PARAMS.items()]

    print(f"MODEL_PARAMS written to {output_file}")

    return "cuda" if torch.cuda.is_available() else "cpu"


# ------------------------------------------------------------------------------#
# Training and Validation Functions
# ------------------------------------------------------------------------------#


def train_one_epoch(
    model,
    dae_image,
    dae_mask,
    train_loader,
    optimizer,
    inferer,
    scaler,
    scheduler,
    device,
    epoch,
    writer,
):
    """Train the LDM for one epoch."""
    epoch_loss = 0.0
    # progress_bar = tqdm(enumerate(train_loader), total=len(train_loader), ncols=110)
    # progress_bar.set_description(f"Epoch {epoch + 1}/{N_EPOCHS}")
    model.train()
    dae_image.eval()
    dae_mask.eval()

    for step, batch in enumerate(train_loader):
        clean_image, clean_mask = batch["clean_image"].to(device), batch[
            "clean_mask"
        ].to(device)
        # noisy_image, noisy_mask = batch["noisy_image"].to(device), batch["noisy_mask"].to(device)

        optimizer.zero_grad(set_to_none=True)
        with autocast("cuda", enabled=True):
            # Assumed Pipeline:
            # 1. Encode images and masks
            # 2. Get random noise same shape as latent_masks
            # 3. Get timesteps corresponding to latent masks
            # 4. Call inferer with latent_images as conditioning and mode as 'concat' and autoencoder model as dae_mask

<<<<<<< HEAD
            latent_images, latent_masks = dae_image.encode_stage_2_inputs(clean_image), dae_mask.encode_stage_2_inputs(clean_mask)
            noise                       = torch.randn_like(latent_masks).to(device) # (B, C, H, W)
            timesteps                   = torch.randint(0, scheduler.num_train_timesteps, (latent_masks.size(0),), device = device).long()
            z_t                         = scheduler.add_noise(original_samples = latent_masks, noise = noise, timesteps = timesteps)
            
            #[talha] Make sure z_t is same as the z_t we could have returned from inferer. 
            noise_pred                  = inferer(inputs        = clean_mask,
                                              noise             = noise,
                                              diffusion_model   = model,
                                              timesteps         = timesteps,
                                              autoencoder_model = dae_mask,
                                              condition         = latent_images,
                                              mode              = "concat")
            # Batchify loss_latent by making sure inferer returns noise_pred, z_t and the timesteps for it
            # Then calculate L1 loss between z_o_tilde (gotten from Eq(2) of paper) and latent_masks
            loss_noise             = F.l1_loss(noise_pred.float(), noise.float())
            
            alpha_bar_t = scheduler.alphas_cumprod[timesteps]
            z_o_tilde              = (1 / torch.sqrt(alpha_bar_t)) * (z_t - (torch.sqrt(1 - alpha_bar_t) * noise_pred))
            loss_latent            = F.l1_loss(z_t.float(), latent_masks.float())

            # Then add both losses and backpropogate.
            loss                   = loss_noise + loss_latent
=======
            z_mu, z_sigma = dae_image.encode(clean_image)  # frozen tau_theta.
            latent_images = dae_image.sampling(z_mu, z_sigma)
            z_mu_mask, z_sigma_mask = dae_mask.encode(clean_mask)  # epsilon in SDSeg
            latent_masks = dae_mask.sampling(z_mu_mask, z_sigma_mask)
            noise = torch.randn_like(latent_masks).to(device)
            timesteps = torch.randint(
                0, scheduler.num_train_timesteps, (latent_masks.size(0),), device=device
            ).long()
            noise_pred = inferer(
                inputs=clean_mask,
                noise=noise,
                diffusion_model=model,
                timesteps=timesteps,
                autoencoder_model=dae_mask,
                condition=latent_images,
                mode="concat",
            )
            # Batchify loss_latent by making sure inferer returns noise_pred, z_t and the timesteps for it
            # Then calculate L1 loss between z_o_tilde (gotten from Eq(2) of paper) and latent_masks
            loss = F.l1_loss(noise_pred.float(), noise.float())

            # Then add both losses and backpropogate.
>>>>>>> 8ca0a2f8

        # Using Monai Scaler for better precision training and better gradient calculation
        scaler.scale(loss).backward()
        scaler.step(optimizer)
        scaler.update()

        # cumulate losses and log for later debugging
        epoch_loss += loss.item()
        logging.info(f"[train] epoch: {epoch}\tbatch: {step}\tloss: {loss.item()}")
        # progress_bar.set_postfix({"Loss": epoch_loss / (step + 1)})
        writer.add_scalar(
            "Loss/Train Iteration", loss.item(), epoch * len(train_loader) + step
        )

    return epoch_loss / len(train_loader)


def validate_one_epoch(
    model, dae_image, dae_mask, val_loader, inferer, scheduler, device, epoch, writer
):
    """Validate the LDM for one epoch."""
    val_loss = 0.0
    model.eval()
    dae_image.eval()
    dae_mask.eval()

    with torch.no_grad():
        for step, batch in enumerate(val_loader):
            clean_image, clean_mask = batch["clean_image"].to(device), batch[
                "clean_mask"
            ].to(device)
            # noisy_image, noisy_mask = batch["noisy_image"].to(device), batch["noisy_mask"].to(device)

<<<<<<< HEAD
            with autocast("cuda", enabled = True):
                latent_images, latent_masks = dae_image.encode_stage_2_inputs(clean_image), dae_mask.encode_stage_2_inputs(clean_mask)
                noise                       = torch.randn_like(latent_masks).to(device)
                timesteps                   = torch.randint(0, scheduler.num_train_timesteps, (latent_masks.size(0),), device = device).long()
                noise_pred                  = inferer(inputs            = clean_mask,
                                                      noise             = noise,
                                                      diffusion_model   = model,
                                                      timesteps         = timesteps,
                                                      autoencoder_model = dae_mask,
                                                      condition         = latent_images,
                                                      mode              = "concat")
                loss                        = F.l1_loss(noise_pred.float(), noise.float())
                val_loss                    += loss.item()

            logging.info(f'[val] epoch: {epoch}\tbatch: {step}\tloss: {loss.item()}')
            writer.add_scalar("Loss/Val Iteration", loss.item(), epoch * len(val_loader) + step)
=======
            with autocast("cuda", enabled=True):
                z_mu, z_sigma = dae_image.encode(clean_image)  # frozen tau_theta.
                latent_images = dae_image.sampling(z_mu, z_sigma)
                z_mu_mask, z_sigma_mask = dae_mask.encode(
                    clean_mask
                )  # dont use autoencoderkl.
                latent_masks = dae_mask.sampling(z_mu_mask, z_sigma_mask)
                noise = torch.randn_like(latent_masks).to(device)
                timesteps = torch.randint(
                    0,
                    scheduler.num_train_timesteps,
                    (latent_masks.size(0),),
                    device=device,
                ).long()
                noise_pred = inferer(
                    inputs=clean_mask,
                    noise=noise,
                    diffusion_model=model,
                    timesteps=timesteps,
                    autoencoder_model=dae_mask,
                    condition=latent_images,
                    mode="concat",
                )
                loss = F.l1_loss(noise_pred.float(), noise.float())
                val_loss += loss.item()

            logging.info(f"[val] epoch: {epoch}\tbatch: {step}\tloss: {loss.item()}")
            writer.add_scalar(
                "Loss/Val Iteration", loss.item(), epoch * len(val_loader) + step
            )
>>>>>>> 8ca0a2f8

    return val_loss / len(val_loader)


# ------------------------------------------------------------------------------#
# Main Training Loop
# ------------------------------------------------------------------------------#
def main():
    snapshot_dir = LDM_SNAPSHOT_DIR
    check_or_create_folder(snapshot_dir)
    device = setup_environment(SEED, snapshot_dir)
    models_dir = os.path.join(snapshot_dir, "models")
    check_or_create_folder(models_dir)
    writer = SummaryWriter(f"{snapshot_dir}/log")

    logging.basicConfig(
        filename=os.path.join(snapshot_dir, "logs.txt"),
        level=logging.INFO,  # Log message with level INFO  or higher
        format="[%(asctime)s.%(msecs)03d] %(message)s",  # Format of the log message
        datefmt="%H:%M:%S",
    )  # Format of the timestamp
    logging.getLogger().addHandler(logging.StreamHandler(sys.stdout))
    logging.info(
        f"ldm training parameters: epochs = {N_EPOCHS}, lr = {LR}, timesteps = {NUM_TRAIN_TIMESTEPS}, noise scheduler = {NOISE_SCHEDULER}, scheduler = {SCHEDULER}"
    )
    print(
        f"Results logged in: {snapshot_dir}, TensorBoard logs in: {snapshot_dir}/log, Models saved in: {models_dir}\n"
    )
    torch.manual_seed(SEED)

    train_loader = get_dataloaders(
        BASE_DIR,
        split_ratio=SPLIT_RATIOS,
        split="train",
        trainsize=TRAINSIZE,
        batch_size=BATCH_SIZE,
        format=FORMAT,
    )
    val_loader = get_dataloaders(
        BASE_DIR,
        split_ratio=SPLIT_RATIOS,
        split="val",
        trainsize=TRAINSIZE,
        batch_size=BATCH_SIZE,
        format=FORMAT,
    )
    tup_image, tup_mask = load_autoencoder(
        device, train_loader, image=True, mask=True, epoch_image=250, epoch_mask=200
    )
    unet = DiffusionModelUNet(**MODEL_PARAMS)

    if RESUME_PATH:
        epoch_add = int(RESUME_PATH.split("_")[-1][:-4])
        writer = SummaryWriter(f"{snapshot_dir}/log")
        unet.load_state_dict(
            torch.load(RESUME_PATH, map_location=device, weights_only=True)
        )
        unet.to(device)

    scheduler = (
        DDIMScheduler(num_train_timesteps=NUM_TRAIN_TIMESTEPS, schedule=NOISE_SCHEDULER)
        if SCHEDULER == "DDIM"
        else DDPMScheduler(
            num_train_timesteps=NUM_TRAIN_TIMESTEPS, schedule=NOISE_SCHEDULER
        )
    )
    dae_image, _ = tup_image  # scale_image compressed
    dae_mask, scale_mask = tup_mask
    inferer = LatentDiffusionInferer(scheduler=scheduler, scale_factor=scale_mask)
    optimizer = torch.optim.AdamW(
        unet.parameters(), lr=LR, betas=(0.9, 0.999), weight_decay=0.0001
    )
    scaler = GradScaler("cuda")
    start_time = time.time()

    eval_list = ["Epoch", "Train Loss", "Val Loss"]
    prepare_and_write_csv_file(snapshot_dir, eval_list)

    layout = prepare_writer_layout()
    writer.add_custom_scalars(layout)

    for epoch in range(N_EPOCHS):  # Training Loop
        if RESUME_PATH:
            epoch += epoch_add + 1

        train_loss, val_loss = None, None

        train_loss = train_one_epoch(
            unet,
            dae_image,
            dae_mask,
            train_loader,
            optimizer,
            inferer,
            scaler,
            scheduler,
            device,
            epoch,
            writer,
        )
        logging.info(f"[train] epoch: {epoch}\tmean train loss: {train_loss}")
        print(f"[train] epoch: {epoch}\tmean train loss: {train_loss:.4f}")
        writer.add_scalar("loss/train epoch", train_loss, epoch)

        if (epoch + 1) % VAL_INTERVAL == 0:
            val_loss = validate_one_epoch(
                unet,
                dae_image,
                dae_mask,
                val_loader,
                inferer,
                scheduler,
                device,
                epoch,
                writer,
            )
            logging.info(f"[val] epoch: {epoch}\tmean val loss: {val_loss}")
            print(f"[val] epoch: {epoch}\tmean val loss: {val_loss:.4f}")
            writer.add_scalar("loss/val epoch", val_loss, epoch)

        if (epoch + 1) % MODEL_SAVE_INTERVAL == 0:
            model_path = os.path.join(models_dir, f"model_epoch_{epoch}.pth")
            torch.save(unet.state_dict(), model_path)
            logging.info(f"model saved to {model_path}")
            print(f"model saved to {model_path}")

        list_to_write = [epoch, train_loss, val_loss]
        prepare_and_write_csv_file(snapshot_dir, list_to_write)

    print(f"execution time: {time.time() - start_time} seconds")
    final_model_path = os.path.join(models_dir, "final_model.pth")
    torch.save(unet.state_dict(), final_model_path)
    logging.info(f"model saved to {final_model_path}")
    print(f"model saved to {final_model_path}")
    writer.close()


# ------------------------------------------------------------------------------#
if __name__ == "__main__":
    main()
# ------------------------------------------------------------------------------#<|MERGE_RESOLUTION|>--- conflicted
+++ resolved
@@ -91,7 +91,6 @@
             # 3. Get timesteps corresponding to latent masks
             # 4. Call inferer with latent_images as conditioning and mode as 'concat' and autoencoder model as dae_mask
 
-<<<<<<< HEAD
             latent_images, latent_masks = dae_image.encode_stage_2_inputs(clean_image), dae_mask.encode_stage_2_inputs(clean_mask)
             noise                       = torch.randn_like(latent_masks).to(device) # (B, C, H, W)
             timesteps                   = torch.randint(0, scheduler.num_train_timesteps, (latent_masks.size(0),), device = device).long()
@@ -115,30 +114,6 @@
 
             # Then add both losses and backpropogate.
             loss                   = loss_noise + loss_latent
-=======
-            z_mu, z_sigma = dae_image.encode(clean_image)  # frozen tau_theta.
-            latent_images = dae_image.sampling(z_mu, z_sigma)
-            z_mu_mask, z_sigma_mask = dae_mask.encode(clean_mask)  # epsilon in SDSeg
-            latent_masks = dae_mask.sampling(z_mu_mask, z_sigma_mask)
-            noise = torch.randn_like(latent_masks).to(device)
-            timesteps = torch.randint(
-                0, scheduler.num_train_timesteps, (latent_masks.size(0),), device=device
-            ).long()
-            noise_pred = inferer(
-                inputs=clean_mask,
-                noise=noise,
-                diffusion_model=model,
-                timesteps=timesteps,
-                autoencoder_model=dae_mask,
-                condition=latent_images,
-                mode="concat",
-            )
-            # Batchify loss_latent by making sure inferer returns noise_pred, z_t and the timesteps for it
-            # Then calculate L1 loss between z_o_tilde (gotten from Eq(2) of paper) and latent_masks
-            loss = F.l1_loss(noise_pred.float(), noise.float())
-
-            # Then add both losses and backpropogate.
->>>>>>> 8ca0a2f8
 
         # Using Monai Scaler for better precision training and better gradient calculation
         scaler.scale(loss).backward()
@@ -172,7 +147,6 @@
             ].to(device)
             # noisy_image, noisy_mask = batch["noisy_image"].to(device), batch["noisy_mask"].to(device)
 
-<<<<<<< HEAD
             with autocast("cuda", enabled = True):
                 latent_images, latent_masks = dae_image.encode_stage_2_inputs(clean_image), dae_mask.encode_stage_2_inputs(clean_mask)
                 noise                       = torch.randn_like(latent_masks).to(device)
@@ -187,40 +161,10 @@
                 loss                        = F.l1_loss(noise_pred.float(), noise.float())
                 val_loss                    += loss.item()
 
-            logging.info(f'[val] epoch: {epoch}\tbatch: {step}\tloss: {loss.item()}')
-            writer.add_scalar("Loss/Val Iteration", loss.item(), epoch * len(val_loader) + step)
-=======
-            with autocast("cuda", enabled=True):
-                z_mu, z_sigma = dae_image.encode(clean_image)  # frozen tau_theta.
-                latent_images = dae_image.sampling(z_mu, z_sigma)
-                z_mu_mask, z_sigma_mask = dae_mask.encode(
-                    clean_mask
-                )  # dont use autoencoderkl.
-                latent_masks = dae_mask.sampling(z_mu_mask, z_sigma_mask)
-                noise = torch.randn_like(latent_masks).to(device)
-                timesteps = torch.randint(
-                    0,
-                    scheduler.num_train_timesteps,
-                    (latent_masks.size(0),),
-                    device=device,
-                ).long()
-                noise_pred = inferer(
-                    inputs=clean_mask,
-                    noise=noise,
-                    diffusion_model=model,
-                    timesteps=timesteps,
-                    autoencoder_model=dae_mask,
-                    condition=latent_images,
-                    mode="concat",
-                )
-                loss = F.l1_loss(noise_pred.float(), noise.float())
-                val_loss += loss.item()
-
             logging.info(f"[val] epoch: {epoch}\tbatch: {step}\tloss: {loss.item()}")
             writer.add_scalar(
                 "Loss/Val Iteration", loss.item(), epoch * len(val_loader) + step
             )
->>>>>>> 8ca0a2f8
 
     return val_loss / len(val_loader)
 
